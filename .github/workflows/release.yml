name: Build and Attach Binaries to Release

on:
  release:
    types: [published]

permissions:
  contents: write
  packages: write

env:
  REGISTRY: ghcr.io
  IMAGE_NAME: ${{ github.repository }}

jobs:
  build-and-attach-binaries:
    runs-on: ubuntu-latest

    strategy:
      matrix:
        goos: [windows, linux]
        goarch: [amd64, arm64]
        include:
          - goos: windows
            gcc: x86_64-w64-mingw32-gcc
          - goos: linux
            gcc: gcc

    steps:
      - name: Checkout code
        uses: actions/checkout@v4

      - name: Setup Node.js
        uses: actions/setup-node@v4
        with:
          node-version: '23'

      - name: Clone and build frontend
        run: |
          git clone https://github.com/komari-monitor/komari-web web
          cd web
          npm install
          npm run build
          cd ..
          mkdir -p public/dist
          cp -r web/dist/* public/dist/

      - name: Set up Go
        uses: actions/setup-go@v5
        with:
          go-version: '1.23'

      - name: Install cross-compiler
        run: |
          sudo apt-get update
          sudo apt-get install -y gcc-multilib gcc-mingw-w64

      - name: Build binary
        env:
          GOOS: ${{ matrix.goos }}
          GOARCH: ${{ matrix.goarch }}
          CGO_ENABLED: 1
<<<<<<< HEAD
          CC: ${{ matrix.gcc }}

=======
>>>>>>> b5266cda
        run: |
          BINARY_NAME=komari-${{ matrix.goos }}-${{ matrix.goarch }}
          if [ "${{ matrix.goos }}" = "windows" ]; then
            BINARY_NAME=${BINARY_NAME}.exe
          fi
          VERSION="${{ github.event.release.tag_name }}"
          VERSION_HASH="${{ github.sha }}"
          go build -trimpath -ldflags="-s -w -X github.com/komari-monitor/komari/utils.CurrentVersion=${VERSION} -X github.com/komari-monitor/komari/utils.VersionHash=${VERSION_HASH}" -o $BINARY_NAME

      - name: Upload binary to release
        env:
          GITHUB_TOKEN: ${{ secrets.GITHUB_TOKEN }}
        run: |
          BINARY_NAME=komari-${{ matrix.goos }}-${{ matrix.goarch }}
          if [ "${{ matrix.goos }}" = "windows" ]; then
            BINARY_NAME=${BINARY_NAME}.exe
          fi
          gh release upload ${{ github.event.release.tag_name }} $BINARY_NAME --repo ${{ github.repository }}
        shell: bash

  build-and-push-docker:
    runs-on: ubuntu-latest

    steps:
      - name: Checkout repository
        uses: actions/checkout@v4

      - name: Log in to the Container registry
        uses: docker/login-action@v3
        with:
          registry: ${{ env.REGISTRY }}
          username: ${{ github.actor }}
          password: ${{ secrets.GITHUB_TOKEN }}

      - name: Extract metadata (tags, labels) for Docker
        id: meta
        uses: docker/metadata-action@v5
        with:
          images: ${{ env.REGISTRY }}/${{ env.IMAGE_NAME }}
          tags: |
            type=raw,value=${{ github.event.release.tag_name }}
            type=raw,value=latest

      - name: Build and push Docker image
        uses: docker/build-push-action@v5
        with:
          context: .
          push: true
          tags: ${{ steps.meta.outputs.tags }}
          labels: ${{ steps.meta.outputs.labels }}
          build-args: |
            VERSION=${{ github.event.release.tag_name }}
            VERSION_HASH=${{ github.sha }}<|MERGE_RESOLUTION|>--- conflicted
+++ resolved
@@ -60,11 +60,7 @@
           GOOS: ${{ matrix.goos }}
           GOARCH: ${{ matrix.goarch }}
           CGO_ENABLED: 1
-<<<<<<< HEAD
           CC: ${{ matrix.gcc }}
-
-=======
->>>>>>> b5266cda
         run: |
           BINARY_NAME=komari-${{ matrix.goos }}-${{ matrix.goarch }}
           if [ "${{ matrix.goos }}" = "windows" ]; then
